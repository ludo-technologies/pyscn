# Changelog

<<<<<<< HEAD
## [Unreleased]

### Enhanced
- Display circular dependency details in HTML dependency reports (#136)
  - Show severity, size, description, and involved modules for each cycle
  - Display dependency paths that form cycles
  - Highlight core infrastructure modules that appear in multiple cycles
  - Provide suggestions for breaking cycles
=======
## [1.1.1] - 2025-10-12

### Fixed
- **Critical:** Fix `pyscn analyze` failing with "no Python files found" error (#178)

### Improved
- Improve README with dev.to article link and streamline CI/CD section (#172)
>>>>>>> f7476ec6

## [1.1.0] - 2025-10-11

### Added
- `file:line:col` output format to `check` command for better editor integration (#168)
- `--select` flag to `check` command for running specific analyses (#159)

### Enhanced
- Embed default config as TOML and load architecture rules from config (#163)

### Fixed
- Prevent browser from opening HTML reports when connected via SSH (#154)
- Fix Makefile ASCII escape codes on cross-platform (#153)

### Improved
- Add Dependabot configuration for Go dependency updates (#165)
- Improve issue template readability (#169)

## [1.0.3] - 2025-10-10

### Fixed
- Improve progress estimation for clone detection with LSH (#161)
- Support for `**` globstar patterns in include/exclude patterns (#152)

### Note
- Pattern matching now uses `doublestar` library for proper `**` support
- If you use custom patterns, update `*.py` to `**/*.py` for recursive matching

## [1.0.2] - 2025-10-10

### Enhanced
- Add nesting depth metric to complexity analysis (#150)

### Fixed
- **Critical:** Fix `pyscn check .` and `pyscn analyze .` failing with "no Python files found" (#147)
- Ignore circular dependencies for imports inside TYPE_CHECKING (#151)

### Improved
- Add comprehensive test coverage for error categorizer (#142)
- Improve README structure and installation section (#148)

## [1.0.1] - 2025-10-07

### Fixed
- Fixed `pyscn init` missing `[output]` and `[analysis]` sections in generated config (#131)
- Fixed HTML reports to sort by complexity instead of name by default (#130)

## [1.0.0] - 2025-10-05

### 🎉 First Stable Release

High-performance Python code quality analyzer built with Go.
Designed for the AI-assisted development era.

### Key Features

- **Blazing Fast** - 100,000+ lines/sec with Go + tree-sitter
- **Advanced Clone Detection** - APTED algorithm with LSH acceleration
- **Dead Code Analysis** - CFG-based unreachable code detection
- **Architecture Metrics** - CBO coupling and cyclomatic complexity
- **Multiple Formats** - HTML, JSON, YAML, CSV reports
- **CI/CD Ready** - `pyscn check` for quality gates

### Installation

```bash
pipx install pyscn        # Recommended
uvx pyscn analyze .       # Run without install
```

### Quick Start

```bash
pyscn analyze .           # Full analysis with HTML report
pyscn check .            # Quick CI check
pyscn init              # Generate config file
```

---

## Previous Releases

Beta versions (0.1.0-beta.1 through 0.8.0-beta.1) were development releases.
For details, see git commit history.<|MERGE_RESOLUTION|>--- conflicted
+++ resolved
@@ -1,15 +1,5 @@
 # Changelog
 
-<<<<<<< HEAD
-## [Unreleased]
-
-### Enhanced
-- Display circular dependency details in HTML dependency reports (#136)
-  - Show severity, size, description, and involved modules for each cycle
-  - Display dependency paths that form cycles
-  - Highlight core infrastructure modules that appear in multiple cycles
-  - Provide suggestions for breaking cycles
-=======
 ## [1.1.1] - 2025-10-12
 
 ### Fixed
@@ -17,7 +7,6 @@
 
 ### Improved
 - Improve README with dev.to article link and streamline CI/CD section (#172)
->>>>>>> f7476ec6
 
 ## [1.1.0] - 2025-10-11
 
